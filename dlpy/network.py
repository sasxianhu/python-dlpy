#!/usr/bin/env python
# encoding: utf-8
#
# Copyright SAS Institute
#
#  Licensed under the Apache License, Version 2.0 (the License);
#  you may not use this file except in compliance with the License.
#  You may obtain a copy of the License at
#
#      http://www.apache.org/licenses/LICENSE-2.0
#
#  Unless required by applicable law or agreed to in writing, software
#  distributed under the License is distributed on an "AS IS" BASIS,
#  WITHOUT WARRANTIES OR CONDITIONS OF ANY KIND, either express or implied.
#  See the License for the specific language governing permissions and
#  limitations under the License.
#

''' A Network is way to compose layers: the topological form of a Model '''

import os

from dlpy.layers import Layer
from dlpy.utils import DLPyError, input_table_check, random_name, check_caslib, caslibify, get_server_path_sep, underscore_to_camelcase
from .layers import InputLayer, Conv2d, Pooling, BN, Res, Concat, Dense, OutputLayer, Keypoints, Detection, Scale, Reshape
import collections
import pandas as pd
import swat as sw
from copy import deepcopy


class Network(Layer):

    '''
    Network

    Parameters
    ----------
    conn : CAS
        Specifies the CAS connection object.
    inputs: iter-of-Layers, optional
        Specifies some input layer(s) to instantiate a Network
    outputs: iter-of-Layers, optional
        Specifies some output layer(s) to instantiate a Network
    model_table : string or dict or CAS table, optional
        Specifies the CAS table to store the deep learning model.
        Default: None
    model_weights : CASTable or string or dict, optional
        Specifies the CASTable containing weights of the deep learning model.
        If not specified, random initial will be used.
        Default: None
    Returns
    -------
    :class:`Model`

    '''

    type = 'model'
    type_label = 'Model'
    type_desc = 'Model'
    can_be_last_layer = True
    number_of_instances = 0
    src_layers = []
    name = 'model' + str(number_of_instances)

    def __init__(self, conn, inputs=None, outputs=None, model_table=None, model_weights=None):
        if model_table is not None and any(i is not None for i in [inputs, outputs]):
            raise DLPyError('Either parameter model_table or inputs and outputs needs to be set.\n'
                            'The following cases are valid.\n'
                            '1. model_table = "your_model_table"; inputs = None; outputs = None.\n'
                            '2. model_table = None; inputs = input_layer(s); outputs = output_layer.'
                            )
        self._init_model(conn, model_table, model_weights)
        if all(i is None for i in [inputs, outputs, model_table]):
            return
        if self.__class__.__name__ == 'Model':
            if None in [inputs, outputs]:
                raise DLPyError('Parameter inputs and outputs are required.')
            self._map_graph_network(inputs, outputs)

    def _init_model(self, conn, model_table=None, model_weights=None):
        conn.loadactionset(actionSet='deeplearn', _messagelevel='error')

        self.conn = conn

        if model_table is None:
            model_table = dict(name=random_name('Model', 6))

        model_table_opts = input_table_check(model_table)

        if 'name' not in model_table_opts.keys():
            model_table_opts.update(**dict(name=random_name('Model', 6)))

        self.model_name = model_table_opts['name']
        self.model_table = model_table_opts

        if model_weights is None:
            self.model_weights = self.conn.CASTable('{}_weights'.format(self.model_name))
        else:
            self.set_weights(model_weights)

        self.layers = []
        self.model_type = 'CNN'
        self.best_weights = None
        self.target = None
        self.num_params = None

    def _map_graph_network(self, inputs, outputs):
        """propagate all of layers"""
        def build_map(start):
            if start.name is None:
                start.count_instances()
                start.name = str(start.__class__.__name__) + '_' + str(type(start).number_of_instances)
            # if the node is visited, continue
            if start in self.layers:
                return
            # if the node is an input layer, add it and return
            if start in inputs:
                self.layers.append(start)
                return
            for layer in start.src_layers:
                build_map(layer)
                # if all of src_layer of layer is in layers list, add it in layers list
                layer.depth = 0 if layer in self.inputs \
                    else max([i.depth for i in layer.src_layers]) + 1
                if layer.type == 'model':
                    # recalculate depth of layers in a model
                    temp_model = deepcopy(layer)
                    for model_layer in temp_model.layers:
                        model_layer.depth += layer.depth
                    start.src_layers = temp_model.outputs
                    for i in temp_model.inputs:
                        i.src_layers = temp_model.src_layers
                    self.layers += temp_model.layers
                if start.type != 'model' and all(i in self.layers for i in start.src_layers):
                    self.layers.append(start)
                # set the layer's depth
                # layer.depth = 0 if layer in self.inputs \
                #     else max([i.depth for i in layer.src_layers]) + 1
            return

        if not isinstance(inputs, collections.Iterable):
            inputs = [inputs]
        # if any(x.__class__.__name__ != 'InputLayer' for x in inputs):
        #     raise DLPyError('Input layers should be input layer type.')
        if not isinstance(outputs, collections.Iterable):
            outputs = [outputs]

        self.inputs = inputs
        self.outputs = outputs

        for layer in outputs:
            build_map(layer)
            layer.depth = max([i.depth for i in layer.src_layers]) + 1

        return

    def compile(self):
        ''' parse the network nodes and process CAS Action '''
        rt = self._retrieve_('deeplearn.buildmodel',
                             model=dict(name=self.model_name, replace=True), type=self.model_type)

        if not all(x.can_be_last_layer for x in self.outputs):
            raise DLPyError('Output layers can only be {}' \
                            .format([i.__name__ for i in Layer.__subclasses__() if i.can_be_last_layer]))

        if rt.severity > 1:
            raise DLPyError('cannot build model, there seems to be a problem.')
        self.num_params = 0
        for layer in self.layers:
            option = layer.to_model_params()
            rt = self._retrieve_('deeplearn.addlayer', model = self.model_name, **option)
            if rt.severity > 1:
                raise DLPyError('there seems to be an error while adding the ' + layer.name + '.')
            if layer.num_weights is None:
                num_weights = 0
            else:
                num_weights = layer.num_weights

            if layer.num_bias is None:
                num_bias = 0
            else:
                num_bias = layer.num_bias

            self.num_params += num_weights + num_bias
        print('NOTE: Model compiled successfully.')

    def __deepcopy__(self, memo):
        cls = self.__class__
        result = cls.__new__(cls)
        memo[id(self)] = result
        for k, v in self.__dict__.items():
            if k == 'conn':
                continue
            setattr(result, k, deepcopy(v, memo))
        return result

    def _retrieve_(self, _name_, message_level='error', **kwargs):
        ''' Call a CAS action '''
        return self.conn.retrieve(_name_, _messagelevel=message_level, **kwargs)

    @classmethod
    def from_table(cls, input_model_table, display_note = True, output_model_table = None):
        '''
        Create a Model object from CAS table that defines a deep learning model

        Parameters
        ----------
        input_model_table : CASTable
            Specifies the CAS table that defines the deep learning model.
        display_note : bool, optional
            Specifies whether to print the note when generating the model table.
        output_model_table : string or dict or CAS table, optional
            Specifies the CAS table to store the deep learning model.
            Default: None

        Returns
        -------
        :class:`Model`

        '''
        model = cls(conn = input_model_table.get_connection(), model_table = output_model_table)
        model_name = model._retrieve_('table.fetch',
                                      table = dict(where = '_DLKey1_= "modeltype"',
                                                   **input_model_table.to_table_params()))
        model_name = model_name.Fetch['_DLKey0_'][0]
        if display_note:
            print(('NOTE: Model table is attached successfully!\n'
                   'NOTE: Model is named to "{}" according to the '
                   'model name in the table.').format(model_name))
        model.model_name = model_name
        model.model_table.update(**input_model_table.to_table_params())
        model.model_weights = model.conn.CASTable('{}_weights'.format(model_name))

        model_table = input_model_table.to_frame()
        for layer_id in range(int(model_table['_DLLayerID_'].max()) + 1):
            layer_table = model_table[model_table['_DLLayerID_'] == layer_id]
            layer_type = layer_table['_DLNumVal_'][layer_table['_DLKey1_'] ==
                                                   'layertype'].tolist()[0]
            if layer_type == 1:
                model.layers.append(extract_input_layer(layer_table = layer_table))
            elif layer_type == 2:
                model.layers.append(extract_conv_layer(layer_table = layer_table))
            elif layer_type == 3:
                model.layers.append(extract_pooling_layer(layer_table = layer_table))
            elif layer_type == 4:
                model.layers.append(extract_fc_layer(layer_table = layer_table))
            elif layer_type == 5:
                model.layers.append(extract_output_layer(layer_table = layer_table))
            elif layer_type == 8:
                model.layers.append(extract_batchnorm_layer(layer_table = layer_table))
            elif layer_type == 9:
                model.layers.append(extract_residual_layer(layer_table = layer_table))
            elif layer_type == 10:
                model.layers.append(extract_concatenate_layer(layer_table = layer_table))
            elif layer_type == 11:
                model.layers.append(extract_detection_layer(layer_table = layer_table))
            elif layer_type == 12:
                model.layers.append(extract_scale_layer(layer_table=layer_table))
            elif layer_type == 13:
                model.layers.append(extract_keypoints_layer(layer_table = layer_table))
            elif layer_type == 14:
                model.layers.append(extract_reshape_layer(layer_table = layer_table))

        conn_mat = model_table[['_DLNumVal_', '_DLLayerID_']][
            model_table['_DLKey1_'].str.contains('srclayers')].sort_values('_DLLayerID_')
        layer_id_list = conn_mat['_DLLayerID_'].tolist()
        src_layer_id_list = conn_mat['_DLNumVal_'].tolist()

        for row_id in range(conn_mat.shape[0]):
            layer_id = int(layer_id_list[row_id])
            src_layer_id = int(src_layer_id_list[row_id])
            if model.layers[layer_id].src_layers is None:
                model.layers[layer_id].src_layers = [model.layers[src_layer_id]]
            else:
                model.layers[layer_id].src_layers.append(model.layers[src_layer_id])

        return model

    @classmethod
    def from_sashdat(cls, conn, path, output_model_table = None):
        '''
        Generate a model object using the model information in the sashdat file

        Parameters
        ----------
        conn : CAS
            The CAS connection object.
        path : string
            The path of the sashdat file, the path has to be accessible
            from the current CAS session.
        output_model_table : string or dict or CAS table, optional
            Specifies the CAS table to store the deep learning model.
            Default: None

        Returns
        -------
        :class:`Model`

        '''
        model = cls(conn, model_table = output_model_table)
        model.load(path = path)
        return model

    @classmethod
    def from_caffe_model(cls, conn, input_network_file, output_model_table = None,
                         model_weights_file = None, **kwargs):
        '''
        Generate a model object from a Caffe model proto file (e.g. *.prototxt), and
        convert the weights (e.g. *.caffemodel) to a SAS capable file (e.g. *.caffemodel.h5).

        Parameters
        ----------
        conn : CAS
            The CAS connection object.
        input_network_file : string
            Fully qualified file name of network definition file (*.prototxt).
        model_weights_file : string, optional
            Fully qualified file name of model weights file (*.caffemodel)
            Default: None
        output_model_table : string or dict or CAS table, optional
            Specifies the CAS table to store the deep learning model.
            Default: None

        Returns
        -------
        :class:`Model`

        '''
        from .model_conversion.sas_caffe_parse import caffe_to_sas

        if output_model_table is None:
            output_model_table = dict(name = random_name('caffe_model', 6))

        model_table_opts = input_table_check(output_model_table)

        if 'name' not in model_table_opts.keys():
            model_table_opts.update(**dict(name = random_name('caffe_model', 6)))

        model_name = model_table_opts['name']

        output_code = caffe_to_sas(input_network_file, model_name, network_param = model_weights_file, **kwargs)
        exec(output_code)
        temp_name = conn
        exec('sas_model_gen(temp_name)')
        input_model_table = conn.CASTable(**model_table_opts)
        model = cls.from_table(input_model_table = input_model_table)
        return model

    @classmethod
    def from_keras_model(cls, conn, keras_model, output_model_table = None,
                         include_weights = False, input_weights_file = None):
        '''
        Generate a model object from a Keras model object

        Parameters
        ----------
        conn : CAS
            The CAS connection object.
        keras_model : keras_model object
            Specifies the keras model to be converted.
        output_model_table : string or dict or CAS table, optional
            Specifies the CAS table to store the deep learning model.
            Default: None
        include_weights : bool, optional
            Specifies whether to load the weights of the keras model.
            Default: True
        input_weights_file : string, optional
            A fully specified client side path to the HDF5 file that stores
            the keras model weights. Only effective when include_weights=True.
            If None is given, the current weights in the keras model will be used.
            Default: None

        Returns
        -------
        :class:`Model`

        '''

        from .model_conversion.sas_keras_parse import keras_to_sas
        if output_model_table is None:
            output_model_table = dict(name = random_name('caffe_model', 6))

        model_table_opts = input_table_check(output_model_table)

        if 'name' not in model_table_opts.keys():
            model_table_opts.update(**dict(name = random_name('caffe_model', 6)))

        model_name = model_table_opts['name']

        output_code = keras_to_sas(model = keras_model, model_name = model_name)
        exec(output_code)
        temp_name = conn
        exec('sas_model_gen(temp_name)')
        input_model_table = conn.CASTable(**model_table_opts)
        model = cls.from_table(input_model_table = input_model_table)

        if include_weights:
            from .model_conversion.write_keras_model_parm import write_keras_hdf5, write_keras_hdf5_from_file
            temp_HDF5 = os.path.join(os.getcwd(), '{}_weights.kerasmodel.h5'.format(model_name))
            if input_weights_file is None:
                write_keras_hdf5(keras_model, temp_HDF5)
            else:
                write_keras_hdf5_from_file(keras_model, input_weights_file, temp_HDF5)
            print('NOTE: the model weights has been stored in the following file:\n'
                  '{}'.format(temp_HDF5))
        return model

    @classmethod
    def from_onnx_model(cls, conn, onnx_model, output_model_table = None,
                        offsets = None, scale = None, std = None, output_layer = None):
        '''
        Generate a Model object from ONNX model.

        Parameters
        ----------
        conn : CAS
            Specifies the CAS connection object.
        onnx_model : ModelProto
            Specifies the ONNX model.
        output_model_table : string or dict or CAS table, optional
            Specifies the CAS table to store the deep learning model.
            Default: None
        offsets : int-list, optional
            Specifies the values to be subtracted from the pixel values
            of the input data, used if the data is an image.
        scale : float, optional
            Specifies the scaling factor to apply to each image.
        std : string, optional
            Specifies how to standardize the variables in the input layer.
            Valid Values: MIDRANGE, NONE, STD
        output_layer : Layer object, optional
            Specifies the output layer of the model. If no output
            layer is specified, the last layer is automatically set
            as :class:`OutputLayer` with SOFTMAX activation.

        Returns
        -------
        :class:`Model`

        '''

        from .model_conversion.sas_onnx_parse import onnx_to_sas
        if output_model_table is None:
            output_model_table = dict(name = random_name('onnx_model', 6))

        model_table_opts = input_table_check(output_model_table)

        if 'name' not in model_table_opts.keys():
            model_table_opts.update(**dict(name = random_name('onnx_model', 6)))

        model_name = model_table_opts['name']

        _layers = onnx_to_sas(onnx_model, model_name, output_layer)
        if offsets is not None:
            _layers[0].config.update(offsets = offsets)
        if scale is not None:
            _layers[0].config.update(scale = scale)
        if std is not None:
            _layers[0].config.update(std = std)
        if len(_layers) == 0:
            raise DLPyError('Unable to import ONNX model.')

        conn.loadactionset('deeplearn', _messagelevel = 'error')
        rt = conn.retrieve('deeplearn.buildmodel',
                           _messagelevel = 'error',
                           model = dict(name = model_name, replace = True),
                           type = 'CNN')
        if rt.severity > 1:
            for msg in rt.messages:
                print(msg)
            raise DLPyError('Cannot build model, there seems to be a problem.')

        for layer in _layers:
            option = layer.to_model_params()
            rt = conn.retrieve('deeplearn.addlayer', _messagelevel = 'error',
                               model = model_name, **option)
            if rt.severity > 1:
                for m in rt.messages:
                    print(m)
                raise DLPyError('There seems to be an error while adding the '
                                + layer.name + '.')

        input_model_table = conn.CASTable(**model_table_opts)
        model = cls.from_table(input_model_table = input_model_table)
        print('NOTE: Successfully imported ONNX model.')
        return model

    @property
    def summary(self):
        if self.model_type == 'CNN':
            return pd.concat([x.summary for x in self.layers], ignore_index = True)
        else:
            return pd.concat([x.rnn_summary for x in self.layers], ignore_index = True)

    def __load_layer_ids(self):
        try:
            model_table_rows = self.conn.table.fetch(self.model_table, maxrows = 1000000, to = 1000000).Fetch
        except:
            model_table_rows = None
        if model_table_rows is not None:
            layer_ids = {}
            import math
            for index, row in model_table_rows.iterrows():
                if not math.isnan(row['_DLLayerID_']):
                    layer_ids[row['_DLKey0_']] = int(row['_DLLayerID_'])

            for l in self.layers:
                l.layer_id = layer_ids[l.name.lower()]

    def print_summary(self):
        ''' Display a table that summarizes the model architecture '''
        try:
            if len(self.layers) > 0 and self.layers[0].layer_id is None:
                self.__load_layer_ids()

            from IPython.display import display

            if self.model_type == 'CNN':
                if self.num_params is None:
                    self.num_params = 0
                    for l in self.layers:
                        if l.num_weights is not None:
                            self.num_params += l.num_weights
                        if l.num_bias is not None:
                            self.num_params += l.num_bias

                total = pd.DataFrame([['', '', '', '', '', '', '', self.num_params]],
                                     columns=['Layer Id', 'Layer', 'Type', 'Kernel Size', 'Stride', 'Activation',
                                              'Output Size', 'Number of Parameters'])
                display(pd.concat([self.summary, total], ignore_index = True))
            else:
                display(self.summary)


        except ImportError:
            print(self.summary)

    def _repr_html_(self):
        return self.summary._repr_html_()

    def plot_network(self):
        '''
        Display a graph that summarizes the model architecture.

        Returns
        -------
        :class:`graphviz.dot.Digraph`

        '''
        return model_to_graph(self)

    def _repr_svg_(self):
        return self.plot_network()._repr_svg_()

    def set_weights(self, weight_tbl):
        '''
        Assign weights to the Model object

        Parameters
        ----------
        weight_tbl : CASTable or string or dict
            Specifies the weights CAS table for the model

        '''
        weight_tbl = input_table_check(weight_tbl)
        weight_name = self.model_name + '_weights'

        if weight_tbl['name'].lower() != weight_name.lower():
            self._retrieve_('table.partition',
                            casout=dict(replace=True, name=self.model_name + '_weights'),
                            table=weight_tbl)

        self.model_weights = self.conn.CASTable(name=self.model_name + '_weights')
        print('NOTE: Model weights attached successfully!')

    def load(self, path, display_note=True):
        '''
        Load the deep learning model architecture from existing table

        Parameters
        ----------
        path : string
            Specifies the absolute server-side path of the table file.
        display_note : bool
            Specifies whether to print the note when generating the model table.

        '''

        cas_lib_name, file_name = caslibify(self.conn, path, task='load')

        self._retrieve_('table.loadtable',
                        caslib=cas_lib_name,
                        path=file_name,
                        casout=dict(replace=True, **self.model_table))

        model_name = self._retrieve_('table.fetch',
                                     table=dict(where='_DLKey1_= "modeltype"',
                                                **self.model_table)).Fetch['_DLKey0_'][0]

        if model_name.lower() != self.model_name.lower():
            self._retrieve_('table.partition',
                            casout=dict(replace=True, name=model_name),
                            table=self.model_name)

            self._retrieve_('table.droptable', **self.model_table)
            if display_note:
                print(('NOTE: Model table is loaded successfully!\n'
                       'NOTE: Model is renamed to "{}" according to the '
                       'model name in the table.').format(model_name))
            self.model_name = model_name
            self.model_table['name'] = model_name
            self.model_weights = self.conn.CASTable('{}_weights'.format(self.model_name))

        model_table = self.conn.CASTable(self.model_name).to_frame()
        for layer_id in range(int(model_table['_DLLayerID_'].max()) + 1):
            layer_table = model_table[model_table['_DLLayerID_'] == layer_id]
            layer_type = layer_table['_DLNumVal_'][layer_table['_DLKey1_'] ==
                                                   'layertype'].tolist()[0]
            if layer_type == 1:
                self.layers.append(extract_input_layer(layer_table=layer_table))
            elif layer_type == 2:
                self.layers.append(extract_conv_layer(layer_table=layer_table))
            elif layer_type == 3:
                self.layers.append(extract_pooling_layer(layer_table=layer_table))
            elif layer_type == 4:
                self.layers.append(extract_fc_layer(layer_table=layer_table))
            elif layer_type == 5:
                self.layers.append(extract_output_layer(layer_table=layer_table))
            elif layer_type == 8:
                self.layers.append(extract_batchnorm_layer(layer_table=layer_table))
            elif layer_type == 9:
                self.layers.append(extract_residual_layer(layer_table=layer_table))
            elif layer_type == 10:
                self.layers.append(extract_concatenate_layer(layer_table=layer_table))
            elif layer_type == 11:
                self.layers.append(extract_detection_layer(layer_table=layer_table))
            elif layer_type == 12:
                self.layers.append(extract_scale_layer(layer_table=layer_table))
            elif layer_type == 13:
                self.layers.append(extract_keypoints_layer(layer_table = layer_table))
            elif layer_type == 14:
                self.layers.append(extract_reshape_layer(layer_table = layer_table))

        conn_mat = model_table[['_DLNumVal_', '_DLLayerID_']][
            model_table['_DLKey1_'].str.contains('srclayers')].sort_values('_DLLayerID_')
        layer_id_list = conn_mat['_DLLayerID_'].tolist()
        src_layer_id_list = conn_mat['_DLNumVal_'].tolist()

        for row_id in range(conn_mat.shape[0]):
            layer_id = int(layer_id_list[row_id])
            src_layer_id = int(src_layer_id_list[row_id])
            if self.layers[layer_id].src_layers is None:
                self.layers[layer_id].src_layers = [self.layers[src_layer_id]]
            else:
                self.layers[layer_id].src_layers.append(self.layers[src_layer_id])

        # Check if weight table is in the same path
        _file_name_, _extension_ = os.path.splitext(file_name)

        _file_name_list_ = list(self._retrieve_('table.fileinfo',
                                                caslib=cas_lib_name,
                                                includeDirectories=False).FileInfo.Name)

        if (_file_name_ + '_weights' + _extension_) in _file_name_list_:
            print('NOTE: ' + _file_name_ + '_weights' + _extension_ +
                  ' is used as model weigths.')

            self._retrieve_('table.loadtable',
                            caslib=cas_lib_name,
                            path=_file_name_ + '_weights' + _extension_,
                            casout=dict(replace=True, name=self.model_name + '_weights'))
            self.set_weights(self.model_name + '_weights')

            if (_file_name_ + '_weights_attr' + _extension_) in _file_name_list_:
                print('NOTE: ' + _file_name_ + '_weights_attr' + _extension_ +
                      ' is used as weigths attribute.')
                self._retrieve_('table.loadtable',
                                caslib=cas_lib_name,
                                path=_file_name_ + '_weights_attr' + _extension_,
                                casout=dict(replace=True,
                                            name=self.model_name + '_weights_attr'))
                self.set_weights_attr(self.model_name + '_weights_attr')

        if cas_lib_name is not None:
            self._retrieve_('table.dropcaslib', message_level = 'error', caslib = cas_lib_name)

    def load_weights(self, path, labels=False, data_spec=None, label_file_name=None):
        '''
        Load the weights form a data file specified by ‘path’

        Parameters
        ----------
        path : string
            Specifies the server-side directory of the file that
            contains the weight table.
        labels: bool
            Specifies whether to apply user-defined classification labels
        data_spec: list of :class:`DataSpec`, optional
            data specification for input and output layer(s)
        label_file_name: string, optional
            Fully qualified path to CSV file containing user-defined
            classification labels.  If not specified, ImageNet labels assumed.

        Notes
        -----
        Currently support HDF5 and sashdat files.

        '''

        server_sep = get_server_path_sep(self.conn)

        dir_name, file_name = path.rsplit(server_sep, 1)
        if file_name.lower().endswith('.sashdat'):
            self.load_weights_from_table(path)
        elif file_name.lower().endswith('caffemodel.h5'):
            self.load_weights_from_caffe(path, labels=labels, data_spec=data_spec, label_file_name=label_file_name)
        elif file_name.lower().endswith('kerasmodel.h5'):
            self.load_weights_from_keras(path, labels=labels, data_spec=data_spec, label_file_name=label_file_name)
        elif file_name.lower().endswith('onnxmodel.h5'):
            self.load_weights_from_keras(path, labels=labels, data_spec=data_spec, label_file_name=label_file_name)
        else:
            raise DLPyError('Weights file must be one of the follow types:\n'
                            'sashdat, caffemodel.h5 or kerasmodel.h5.\n'
                            'Weights load failed.')

    def load_weights_from_caffe(self, path, labels=False, data_spec=None, label_file_name=None):
        '''
        Load the model weights from a HDF5 file

        Parameters
        ----------
        path : string
            Specifies the server-side directory of the HDF5 file that
            contains the weight table.
        labels: bool
            Specifies whether to use ImageNet classification labels
        data_spec: list of :class:`DataSpec`, optional
            data specification for input and output layer(s)
        label_file_name: string, optional
            Fully qualified path to CSV file containing user-defined
            classification labels.  If not specified, ImageNet labels assumed.

        '''
        if labels:
            self.load_weights_from_file_with_labels(path=path, format_type='CAFFE', data_spec=data_spec, label_file_name=label_file_name)
        else:
            self.load_weights_from_file(path=path, format_type='CAFFE', data_spec=data_spec)

    def load_weights_from_keras(self, path, labels=False, data_spec=None, label_file_name=None):
        '''
        Load the model weights from a HDF5 file

        Parameters
        ----------
        path : string
            Specifies the server-side directory of the HDF5 file that
            contains the weight table.
        labels: bool
            Specifies whether to use ImageNet classification labels
        data_spec: list of :class:`DataSpec`, optional
            data specification for input and output layer(s)
        label_file_name: string, optional
            Fully qualified path to CSV file containing user-defined
            classification labels.  If not specified, ImageNet labels assumed.

        '''
        if labels:
            self.load_weights_from_file_with_labels(path=path, format_type='KERAS', data_spec=data_spec, label_file_name=label_file_name)
        else:
            self.load_weights_from_file(path=path, format_type='KERAS', data_spec=data_spec)

    def load_weights_from_file(self, path, format_type='KERAS', data_spec=None):
        '''
        Load the model weights from a HDF5 file

        Parameters
        ----------
        path : string
            Specifies the server-side directory of the HDF5 file that
            contains the weight table.
        format_type : KERAS, CAFFE
            Specifies the source framework for the weights file
        data_spec: list of :class:`DataSpec`, optional
            data specification for input and output layer(s)

        '''
        cas_lib_name, file_name = caslibify(self.conn, path, task='load')

        if data_spec:

            # run action with dataSpec option
            with sw.option_context(print_messages = False):
<<<<<<< HEAD
                rt = self._retrieve_('deeplearn.dlimportmodelweights',
                                    message_level='NONE',
=======
                rt = self._retrieve_('deeplearn.dlimportmodelweights', 
>>>>>>> e92417e5
                                    model=self.model_table,
                                    modelWeights=dict(replace=True, name=self.model_name + '_weights'),
                                    dataSpecs=data_spec,
                                    formatType=format_type, weightFilePath=file_name, caslib=cas_lib_name,
                                    );
<<<<<<< HEAD

            # if error, no dataspec support
            if rt.severity > 1:
                rt = self._retrieve_('deeplearn.dlimportmodelweights', model=self.model_table,
                                    modelWeights=dict(replace=True,
                                                      name=self.model_name + '_weights'),
                                    formatType=format_type, weightFilePath=file_name,
                                    caslib=cas_lib_name,
                                    )

=======
                                
            # if error, may not support dataspec
            if rt.severity > 1:
            
                # check for error containing "dataSpecs"
                data_spec_missing = False
                for msg in rt.messages:
                    if ('ERROR' in msg) and ('dataSpecs' in msg):
                        data_spec_missing = True
            
                if data_spec_missing:
                    with sw.option_context(print_messages = False):                
                        rt = self._retrieve_('deeplearn.dlimportmodelweights', model=self.model_table,
                                            modelWeights=dict(replace=True,
                                                              name=self.model_name + '_weights'),
                                            formatType=format_type, weightFilePath=file_name,
                                            caslib=cas_lib_name, 
                                            )
            
>>>>>>> e92417e5
                # handle error or create necessary attributes
                if rt.severity > 1:
                    for msg in rt.messages:
                        print(msg)
                    raise DLPyError('Cannot import model weights, there seems to be a problem.')
                else:
                    from dlpy.attribute_utils import create_extended_attributes
                    create_extended_attributes(self.conn, self.model_name, self.layers, data_spec)

        else:
            print("NOTE: no dataspec(s) provided - creating image classification model.")
            self._retrieve_('deeplearn.dlimportmodelweights', model=self.model_table,
                            modelWeights=dict(replace=True,
                                              name=self.model_name + '_weights'),
                            formatType=format_type, weightFilePath=file_name,
                            caslib=cas_lib_name,
                            )

        self.set_weights(self.model_name + '_weights')

        if cas_lib_name is not None:
            self._retrieve_('table.dropcaslib', message_level = 'error', caslib = cas_lib_name)

    def load_weights_from_file_with_labels(self, path, format_type='KERAS', data_spec=None, label_file_name=None):
        '''
        Load the model weights from a HDF5 file

        Parameters
        ----------
        path : string
            Specifies the server-side directory of the HDF5 file that
            contains the weight table.
        format_type : KERAS, CAFFE
            Specifies the source framework for the weights file
        data_spec: list of :class:`DataSpec`, optional
            data specification for input and output layer(s)
        label_file_name: string, optional
            Fully qualified path to CSV file containing user-defined
            classification labels.  If not specified, ImageNet labels assumed.

        '''
        cas_lib_name, file_name = caslibify(self.conn, path, task='load')

        if (label_file_name):
            from dlpy.utils import get_user_defined_labels_table
            label_table = get_user_defined_labels_table(self.conn, label_file_name)
        else:
            from dlpy.utils import get_imagenet_labels_table
            label_table = get_imagenet_labels_table(self.conn)

        if (data_spec):

            # run action with dataSpec option
            with sw.option_context(print_messages = False):
<<<<<<< HEAD
                rt = self._retrieve_('deeplearn.dlimportmodelweights',
                                    message_level='NONE',
=======
                rt = self._retrieve_('deeplearn.dlimportmodelweights', 
>>>>>>> e92417e5
                                    model=self.model_table,
                                    modelWeights=dict(replace=True, name=self.model_name + '_weights'),
                                    dataSpecs=data_spec,
                                    formatType=format_type, weightFilePath=file_name, caslib=cas_lib_name,
                                    labelTable=label_table,
                                    );
<<<<<<< HEAD

            # if error, no dataspec support
            if rt.severity > 1:
                rt = self._retrieve_('deeplearn.dlimportmodelweights', model=self.model_table,
                                    modelWeights=dict(replace=True, name=self.model_name + '_weights'),
                                    formatType=format_type, weightFilePath=file_name, caslib=cas_lib_name,
                                    labelTable=label_table,
                                    );

=======
            
            # if error, may not support dataspec
            if rt.severity > 1:
            
                # check for error containing "dataSpecs"
                data_spec_missing = False
                for msg in rt.messages:
                    if ('ERROR' in msg) and ('dataSpecs' in msg):
                        data_spec_missing = True
            
                if data_spec_missing:
                    with sw.option_context(print_messages = False):
                        rt = self._retrieve_('deeplearn.dlimportmodelweights', model=self.model_table,
                                            modelWeights=dict(replace=True, name=self.model_name + '_weights'),
                                            formatType=format_type, weightFilePath=file_name, caslib=cas_lib_name,
                                            labelTable=label_table,
                                            );
                                    
>>>>>>> e92417e5
                # handle error or create necessary attributes with Python function
                if rt.severity > 1:
                    for msg in rt.messages:
                        print(msg)
                    raise DLPyError('Cannot import model weights, there seems to be a problem.')
                else:
                    from dlpy.attribute_utils import create_extended_attributes
                    create_extended_attributes(self.conn, self.model_name, self.layers, data_spec, label_file_name)

        else:
            print("NOTE: no dataspec(s) provided - creating image classification model.")
            self._retrieve_('deeplearn.dlimportmodelweights', model=self.model_table,
                            modelWeights=dict(replace=True, name=self.model_name + '_weights'),
                            formatType=format_type, weightFilePath=file_name, caslib=cas_lib_name,
                            labelTable=label_table,
                            );

        self.set_weights(self.model_name + '_weights')

        if cas_lib_name is not None:
            self._retrieve_('table.dropcaslib', message_level = 'error', caslib = cas_lib_name)

    def load_weights_from_table(self, path):
        '''
        Load the weights from a file

        Parameters
        ----------
        path : string
            Specifies the server-side directory of the file that
            contains the weight table.

        '''
        cas_lib_name, file_name = caslibify(self.conn, path, task='load')

        self._retrieve_('table.loadtable',
                        caslib=cas_lib_name,
                        path=file_name,
                        casout=dict(replace=True, name=self.model_name + '_weights'))

        self.set_weights(self.model_name + '_weights')

        _file_name_, _extension_ = os.path.splitext(file_name)

        _file_name_list_ = list(
            self._retrieve_('table.fileinfo', caslib=cas_lib_name,
                            includeDirectories=False).FileInfo.Name)

        if (_file_name_ + '_attr' + _extension_) in _file_name_list_:
            print('NOTE: ' + _file_name_ + '_attr' + _extension_ +
                  ' is used as weigths attribute.')
            self._retrieve_('table.loadtable',
                            caslib=cas_lib_name,
                            path=_file_name_ + '_attr' + _extension_,
                            casout=dict(replace=True,
                                        name=self.model_name + '_weights_attr'))

            self.set_weights_attr(self.model_name + '_weights_attr')

        self.model_weights = self.conn.CASTable(name=self.model_name + '_weights')

        if cas_lib_name is not None:
            self._retrieve_('table.dropcaslib', message_level = 'error', caslib = cas_lib_name)

    def set_weights_attr(self, attr_tbl, clear=True):
        '''
        Attach the weights attribute to the model weights

        Parameters
        ----------
        attr_tbl : CASTable or string or dict
            Specifies the CAS table that contains the weights attribute table
        clear : bool, optional
            Specifies whether to drop the attribute table after attach it
            into the weight table.

        '''
        self._retrieve_('table.attribute',
                        task='ADD', attrtable=attr_tbl,
                        **self.model_weights.to_table_params())

        if clear:
            self._retrieve_('table.droptable',
                            table=attr_tbl)

        print('NOTE: Model attributes attached successfully!')

    def load_weights_attr(self, path):
        '''
        Load the weights attribute form a sashdat file

        Parameters
        ----------
        path : string
            Specifies the server-side directory of the file that
            contains the weight attribute table.

        '''
        server_sep = get_server_path_sep(self.conn)
        dir_name, file_name = path.rsplit(server_sep, 1)
        try:
            flag, cas_lib_name = check_caslib(self.conn, dir_name)
        except:
            flag = False
            cas_lib_name = random_name('Caslib', 6)
            self._retrieve_('table.addcaslib',
                            name=cas_lib_name, path=dir_name,
                            activeOnAdd=False, dataSource=dict(srcType='DNFS'))

        self._retrieve_('table.loadtable',
                        caslib=cas_lib_name,
                        path=file_name,
                        casout=dict(replace=True,
                                    name=self.model_name + '_weights_attr'))

        self.set_weights_attr(self.model_name + '_weights_attr')

        if not flag:
            self._retrieve_('table.dropcaslib', caslib=cas_lib_name)

    def save_to_astore(self, path = None, **kwargs):
        """
        Save the model to an astore object, and write it into a file.

        Parameters
        ----------
        path : string
            Specifies the client-side path to store the model astore.
            The path format should be consistent with the system of the client.

        """
        self.conn.loadactionset('astore', _messagelevel = 'error')

        CAS_tbl_name = self.model_name + '_astore'

        self._retrieve_('deeplearn.dlexportmodel',
                        casout = dict(replace = True, name = CAS_tbl_name),
                        initWeights = self.model_weights,
                        modelTable = self.model_table,
                        randomCrop = 'none',
                        randomFlip = 'none',
                        **kwargs)

        model_astore = self._retrieve_('astore.download',
                                       rstore = CAS_tbl_name)

        file_name = self.model_name + '.astore'
        if path is None:
            path = os.getcwd()

        if not os.path.isdir(path):
            os.makedirs(path)

        file_name = os.path.join(path, file_name)
        with open(file_name, 'wb') as file:
            file.write(model_astore['blob'])
        print('NOTE: Model astore file saved successfully.')

    def save_to_table(self, path):
        """
        Save the model as SAS dataset

        Parameters
        ----------
        path : string
            Specifies the server-side path to store the model tables.

        """
        self.save_to_table_with_caslibify(path)

    def save_to_table_with_caslibify(self, path):
        """
        Save the model as SAS dataset

        Parameters
        ----------
        path : string
            Specifies the server-side path to store the model tables.

        """
        # import os
        # if path.endswith(os.path.sep):
        #    path = path[:-1]

        caslib, path_remaining = caslibify(self.conn, path, task = 'save')

        _file_name_ = self.model_name.replace(' ', '_')
        _extension_ = '.sashdat'
        model_tbl_file = path_remaining + _file_name_ + _extension_
        weight_tbl_file = path_remaining + _file_name_ + '_weights' + _extension_
        attr_tbl_file = path_remaining + _file_name_ + '_weights_attr' + _extension_

        if self.model_table is not None:
            ch = self.conn.table.tableexists(self.model_weights)
            if ch.exists > 0:
                rt = self._retrieve_('table.save', table = self.model_table, name = model_tbl_file, replace = True,
                                     caslib = caslib)
                if rt.severity > 1:
                    for msg in rt.messages:
                        print(msg)
                    raise DLPyError('something is wrong while saving the model to a table!')
        if self.model_weights is not None:
            ch = self.conn.table.tableexists(self.model_weights)
            if ch.exists > 0:
                rt = self._retrieve_('table.save', table = self.model_weights, name = weight_tbl_file,
                                     replace = True, caslib = caslib)
                if rt.severity > 1:
                    for msg in rt.messages:
                        print(msg)
                    raise DLPyError('something is wrong while saving the model weights to a table!')

                CAS_tbl_name = random_name('Attr_Tbl')
                rt = self._retrieve_('table.attribute', task = 'convert', attrtable = CAS_tbl_name,
                                     **self.model_weights.to_table_params())
                if rt.severity > 1:
                    for msg in rt.messages:
                        print(msg)
                    raise DLPyError('something is wrong while extracting the model attributes!')

                rt = self._retrieve_('table.save', table = CAS_tbl_name, name = attr_tbl_file, replace = True,
                                     caslib = caslib)
                if rt.severity > 1:
                    for msg in rt.messages:
                        print(msg)
                    raise DLPyError('something is wrong while saving the model attributes to a table!')

        print('NOTE: Model table saved successfully.')

        if caslib is not None:
            self._retrieve_('table.dropcaslib', message_level = 'error', caslib = caslib)

    def save_weights_csv(self, path):
        '''
        Save model weights table as csv

        Parameters
        ----------
        path : string
            Specifies the server-side path to store the model
            weights csv.

        '''
        weights_table_opts = input_table_check(self.model_weights)
        weights_table_opts.update(**dict(groupBy = '_LayerID_',
                                         groupByMode = 'REDISTRIBUTE',
                                         orderBy = '_WeightID_'))
        self.conn.partition(table = weights_table_opts,
                            casout = dict(name = self.model_weights.name,
                                          replace = True))

        caslib, path_remaining = caslibify(self.conn, path, task = 'save')
        _file_name_ = self.model_name.replace(' ', '_')
        _extension_ = '.csv'
        weights_tbl_file = path_remaining + _file_name_ + '_weights' + _extension_
        rt = self._retrieve_('table.save', table = weights_table_opts,
                             name = weights_tbl_file, replace = True, caslib = caslib)
        if rt.severity > 1:
            for msg in rt.messages:
                print(msg)
            raise DLPyError('something is wrong while saving the the model to a table!')

        print('NOTE: Model weights csv saved successfully.')

        if caslib is not None:
            self._retrieve_('table.dropcaslib', message_level = 'error', caslib = caslib)

    def save_to_onnx(self, path, model_weights = None):
        '''
        Save to ONNX model

        Parameters
        ----------
        path : string
            Specifies the client-side path to save the ONNX model.
        model_weights : string, optional
            Specifies the client-side path of the csv file of the
            model weights table.  If no csv file is specified, the
            weights will be fetched from the CAS server.  This can
            take a long time to complete if the size of model weights
            is large.

        '''

        from .model_conversion.write_onnx_model import sas_to_onnx
        if model_weights is None:
            try:
                self.model_weights.numrows()
            except:
                raise DLPyError('No model weights yet. Please load weights or'
                                ' train the model first.')
            print('NOTE: Model weights will be fetched from server')
            model_weights = self.model_weights
        else:
            print('NOTE: Model weights will be loaded from csv.')
            model_weights = pd.read_csv(model_weights)
        model_table = self.conn.CASTable(**self.model_table)
        onnx_model = sas_to_onnx(layers = self.layers,
                                 model_table = model_table,
                                 model_weights = model_weights)
        file_name = self.model_name + '.onnx'
        if path is None:
            path = os.getcwd()

        if not os.path.isdir(path):
            os.makedirs(path)

        file_name = os.path.join(path, file_name)

        with open(file_name, 'wb') as f:
            f.write(onnx_model.SerializeToString())

        print('NOTE: ONNX model file saved successfully.')

    def deploy(self, path, output_format = 'astore', model_weights = None, **kwargs):
        """
        Deploy the deep learning model to a data file

        Parameters
        ----------
        path : string
            Specifies the client-side path to store the model files.
        output_format : string, optional
            Specifies the format of the deployed model
            Valid Values: astore, castable, or onnx
            Default: astore
        model_weights : string, optional
            Specifies the client-side path to the csv file of the
            model weights table.  Only effective when
            output_format='onnx'.  If no csv file is specified when
            deploying to ONNX, the weights will be fetched from the
            CAS server.  This may take a long time to complete if
            the size of model weights is large.

        Notes
        -----
        Currently, this function supports sashdat, astore, and onnx formats.

        More information about ONNX can be found at: https://onnx.ai/

        DLPy supports ONNX version >= 1.3.0, and Opset version 8.

        For ONNX format, currently supported layers are convo, pool,
        fc, batchnorm, residual, concat, reshape, and detection.

        If dropout is specified in the model, train the model using
        inverted dropout, which can be specified in :class:`Optimizer`.
        This will ensure the results are correct when running the
        model during test phase.


        """
        if output_format.lower() == 'astore':
            self.save_to_astore(path = path, **kwargs)
        elif output_format.lower() in ('castable', 'table'):
            self.save_to_table(path = path)
        elif output_format.lower() == 'onnx':
            self.save_to_onnx(path, model_weights = model_weights)
        else:
            raise DLPyError('output_format must be "astore", "castable", "table",'
                            'or "onnx"')

    def count_params(self):
        ''' Count the total number of parameters in the model '''
        count = 0
        for layer in self.layers:

            if layer.num_weights is None:
                num_weights = 0
            else:
                num_weights = layer.num_weights

            if layer.num_bias is None:
                num_bias = 0
            else:
                num_bias = layer.num_bias

            count += num_weights + num_bias
        return int(count)


def layer_to_node(layer):
    '''
    Convert layer configuration to a node in the model graph

    Parameters
    ----------
    layer : Layer object
        Specifies the layer to be converted.

    Returns
    -------
    dict
        Options that can be passed to graph configuration.

    '''
    if layer.type == 'recurrent':
        label = '%s(%s)' % (layer.name, layer.type)
    else:
        if layer.kernel_size:
            label = '%s %s(%s)' % ('x'.join('%s' % x for x in layer.kernel_size), layer.name, layer.type)
        elif layer.output_size:
            if not isinstance(layer.output_size, collections.Iterable):
                label = '%s %s(%s)' % (layer.output_size, layer.name, layer.type)
            else:
                label = '%s %s(%s)' % ('x'.join('%s' % x for x in layer.output_size), layer.name, layer.type)
        else:
            label = '%s(%s)' % (layer.name, layer.type)

    if isinstance(layer.color_code, (list, tuple)):
        fg = layer.color_code[0]
        bg = layer.color_code[1]
    else:
        fg = layer.color_code[:7]
        bg = layer.color_code

    return dict(name = layer.name, label = ' %s ' % label,
                fillcolor = bg, color = fg, margin = '0.2,0.0', height = '0.3')


def layer_to_edge(layer):
    '''
    Convert layer to layer connection to an edge in the model graph

    Parameters
    ----------
    layer : Layer object
        Specifies the layer to be converted.

    Returns
    -------
    dict
        Options that can be passed to graph configuration.

    '''
    gv_params = []
    for item in layer.src_layers:
        label = ''
        if layer.type is not 'input':
            if isinstance(item.output_size, (tuple, list)):
                label = ' %s ' % ' x '.join('%s' % x for x in item.output_size)
            else:
                label = ' %s ' % item.output_size
        gv_params.append(dict(label = label, tail_name = '{}'.format(item.name),
                              head_name = '{}'.format(layer.name)))

    if layer.type == 'recurrent':
        gv_params.append(dict(label = '', tail_name = '{}'.format(layer.name),
                              head_name = '{}'.format(layer.name)))
    return gv_params


def model_to_graph(model):
    '''
    Convert model configuration to a graph

    Parameters
    ----------
    model : Model object
        Specifies the model to be converted.

    Returns
    -------
    :class:`graphviz.dot.Digraph`

    '''
    import graphviz as gv

    model_graph = gv.Digraph(name = model.model_name,
                             node_attr = dict(shape = 'record', style = 'filled', fontname = 'helvetica'),
                             edge_attr = dict(fontname = 'helvetica', fontsize = '10'))
    # can be added later for adjusting figure size.
    # fixedsize='True', width = '4', height = '1'))

    #   model_graph.attr(label=r'DAG for {}:'.format(model.model_name),
    #                    labelloc='top', labeljust='left')
    #   model_graph.attr(fontsize='16')

    for layer in model.layers:
        if layer.type == 'input':
            model_graph.node(**layer_to_node(layer))
        else:
            model_graph.node(**layer_to_node(layer))
            for gv_param in layer_to_edge(layer):
                model_graph.edge(color = '#5677F3', **gv_param)

    return model_graph


def get_num_configs(keys, layer_type_prefix, layer_table):
    '''
    Extract the numerical options from the model table

    Parameters
    ----------
    keys : list-of-strings
        Specifies the list of numerical variables
    layer_type_prefix : string
        Specifies the prefix of the options in the model table
    layer_table : table
        Specifies the selection of table containing the information
        for the layer.

    Returns
    -------
    dict
        Options that can be passed to layer definition

    '''
    layer_config = dict()
    for key in keys:
        try:
            layer_config[key] = layer_table['_DLNumVal_'][
                layer_table['_DLKey1_'] == layer_type_prefix + '.' +
                key.lower().replace('_', '')].tolist()[0]
        except IndexError:
            pass
    return layer_config


def get_str_configs(keys, layer_type_prefix, layer_table):
    '''
    Extract the str options from the model table

    Parameters
    ----------
    keys : list-of-strings
        Specifies the list of str variables.
    layer_type_prefix : string
        Specifies the prefix of the options in the model table.
    layer_table : table
        Specifies the selection of table containing the information
        for the layer.

    Returns
    -------
    dict
        Options that can be passed to layer definition.

    '''
    layer_config = dict()
    for key in keys:
        try:
            layer_config[key] = layer_table['_DLChrVal_'][
                layer_table['_DLKey1_'] == layer_type_prefix + '.' +
                key.lower().replace('_', '')].tolist()[0]
        except IndexError:
            pass
    return layer_config


def extract_input_layer(layer_table):
    '''
    Extract layer configuration from an input layer table

    Parameters
    ----------
    layer_table : table
        Specifies the selection of table containing the information
        for the layer.

    Returns
    -------
    dict
        Options that can be passed to layer definition

    '''
    num_keys = ['n_channels', 'width', 'height', 'dropout', 'scale']
    input_layer_config = dict()
    input_layer_config['name'] = layer_table['_DLKey0_'].unique()[0]
    input_layer_config.update(get_num_configs(num_keys, 'inputopts', layer_table))

    input_layer_config['offsets'] = []
    try:
        input_layer_config['offsets'].append(
            int(layer_table['_DLNumVal_'][layer_table['_DLKey1_'] ==
                                          'inputopts.offsets'].tolist()[0]))
    except IndexError:
        pass
    try:
        input_layer_config['offsets'].append(
            layer_table['_DLNumVal_'][layer_table['_DLKey1_'] ==
                                      'inputopts.offsets.0'].tolist()[0])
    except IndexError:
        pass
    try:
        input_layer_config['offsets'].append(
            layer_table['_DLNumVal_'][layer_table['_DLKey1_'] ==
                                      'inputopts.offsets.1'].tolist()[0])
    except IndexError:
        pass
    try:
        input_layer_config['offsets'].append(
            layer_table['_DLNumVal_'][layer_table['_DLKey1_'] ==
                                      'inputopts.offsets.2'].tolist()[0])
    except IndexError:
        pass

    if layer_table['_DLChrVal_'][layer_table['_DLKey1_'] ==
                                 'inputopts.crop'].tolist()[0] == 'No cropping':
        input_layer_config['random_crop'] = 'none'
    else:
        input_layer_config['random_crop'] = 'unique'

    if layer_table['_DLChrVal_'][layer_table['_DLKey1_'] ==
                                 'inputopts.flip'].tolist()[0] == 'No flipping':
        input_layer_config['random_flip'] = 'none'
    # else:
    #     input_layer_config['random_flip']='hv'

    layer = InputLayer(**input_layer_config)
    return layer


def extract_conv_layer(layer_table):
    '''
    Extract layer configuration from a convolution layer table

    Parameters
    ----------
    layer_table : table
        Specifies the selection of table containing the information
        for the layer.

    Returns
    -------
    dict
        Options that can be passed to layer definition

    '''
    num_keys = ['n_filters', 'width', 'height', 'stride', 'std', 'mean',
                'init_bias', 'dropout', 'truncation_factor', 'init_b', 'trunc_fact']
    str_keys = ['act', 'init']

    conv_layer_config = dict()
    conv_layer_config.update(get_num_configs(num_keys, 'convopts', layer_table))
    conv_layer_config.update(get_str_configs(str_keys, 'convopts', layer_table))
    conv_layer_config['name'] = layer_table['_DLKey0_'].unique()[0]

    if 'trunc_fact' in conv_layer_config.keys():
        conv_layer_config['truncation_factor'] = conv_layer_config['trunc_fact']
        del conv_layer_config['trunc_fact']
    if conv_layer_config.get('act') == 'Leaky Activation function':
        conv_layer_config['act'] = 'Leaky'

    dl_numval = layer_table['_DLNumVal_']
    if dl_numval[layer_table['_DLKey1_'] == 'convopts.no_bias'].any():
        conv_layer_config['include_bias'] = False
    else:
        conv_layer_config['include_bias'] = True

    padding_width = dl_numval[layer_table['_DLKey1_'] == 'convopts.pad_left'].tolist()[0]
    padding_height = dl_numval[layer_table['_DLKey1_'] == 'convopts.pad_top'].tolist()[0]
    if padding_width != -1:
        conv_layer_config['padding_width'] = padding_width
    if padding_height != -1:
        conv_layer_config['padding_height'] = padding_height

    layer = Conv2d(**conv_layer_config)
    return layer


def extract_pooling_layer(layer_table):
    '''
    Extract layer configuration from a pooling layer table

    Parameters
    ----------
    layer_table : table
        Specifies the selection of table containing the information
        for the layer.

    Returns
    -------
    dict
        Options that can be passed to layer definition

    '''
    num_keys = ['width', 'height', 'stride']
    str_keys = ['act', 'poolingtype']

    pool_layer_config = dict()
    pool_layer_config.update(get_num_configs(num_keys, 'poolingopts', layer_table))
    pool_layer_config.update(get_str_configs(str_keys, 'poolingopts', layer_table))

    pool_layer_config['pool'] = pool_layer_config['poolingtype'].lower().split(' ')[0]
    del pool_layer_config['poolingtype']
    pool_layer_config['name'] = layer_table['_DLKey0_'].unique()[0]

    padding_width = layer_table['_DLNumVal_'][layer_table['_DLKey1_'] == 'poolingopts.pad_left'].tolist()[0]
    padding_height = layer_table['_DLNumVal_'][layer_table['_DLKey1_'] == 'poolingopts.pad_top'].tolist()[0]
    if padding_width != -1:
        pool_layer_config['padding_width'] = padding_width
    if padding_height != -1:
        pool_layer_config['padding_height'] = padding_height

    layer = Pooling(**pool_layer_config)
    return layer


def extract_batchnorm_layer(layer_table):
    '''
    Extract layer configuration from a batch normalization layer table

    Parameters
    ----------
    layer_table : table
        Specifies the selection of table containing the information
        for the layer.

    Returns
    -------
    dict
        Options that can be passed to layer definition

    '''
    bn_layer_config = dict()
    bn_layer_config.update(get_str_configs(['act'], 'bnopts', layer_table))
    bn_layer_config['name'] = layer_table['_DLKey0_'].unique()[0]
    if bn_layer_config.get('act') == 'Leaky Activation function':
        bn_layer_config['act'] = 'Leaky'

    layer = BN(**bn_layer_config)
    return layer


def extract_residual_layer(layer_table):
    '''
    Extract layer configuration from a residual layer table

    Parameters
    ----------
    layer_table : table
        Specifies the selection of table containing the information
        for the layer.

    Returns
    -------
    dict
        Options that can be passed to layer definition

    '''

    res_layer_config = dict()

    res_layer_config.update(get_str_configs(['act'], 'residualopts', layer_table))
    res_layer_config['name'] = layer_table['_DLKey0_'].unique()[0]

    layer = Res(**res_layer_config)
    return layer


def extract_concatenate_layer(layer_table):
    '''
    Extract layer configuration from a concatenate layer table

    Parameters
    ----------
    layer_table : table
        Specifies the selection of table containing the information
        for the layer.

    Returns
    -------
    dict
        Options that can be passed to layer definition

    '''

    concat_layer_config = dict()

    concat_layer_config.update(get_str_configs(['act'], 'residualopts', layer_table))
    concat_layer_config['name'] = layer_table['_DLKey0_'].unique()[0]

    layer = Concat(**concat_layer_config)
    return layer


def extract_detection_layer(layer_table):
    '''
    Extract layer configuration from a detection layer table

    Parameters
    ----------
    layer_table : table
        Specifies the selection of table containing the information
        for the layer.

    Returns
    -------
    dict
        Options that can be passed to layer definition

    '''

    num_keys = ['num_to_force_coord', 'softmax_for_class_prob', 'detection_threshold',
                'force_coord_scale', 'prediction_not_a_object_scale', 'coord_scale', 'predictions_per_grid',
                'object_scale', 'iou_threshold', 'class_scale', 'max_label_per_image', 'max_boxes', 'match_anchor_size',
                'do_sqrt', 'class_number', 'coord_type', 'grid_number']
    str_keys = ['act', 'init']

    detection_layer_config = dict()
    for key in num_keys:
        try:
            detection_layer_config[key] = layer_table['_DLNumVal_'][
                layer_table['_DLKey1_'] == 'detectionopts.' + underscore_to_camelcase(key)].tolist()[0]
        except IndexError:
            pass

    for key in str_keys:
        try:
            detection_layer_config[key] = layer_table['_DLChrVal_'][
                layer_table['_DLKey1_'] == 'detectionopts.' + underscore_to_camelcase(key)].tolist()[0]
        except IndexError:
            pass

    detection_layer_config['detection_model_type'] = layer_table['_DLNumVal_'][layer_table['_DLKey1_'] ==
                                                            'detectionopts.yoloVersion'].tolist()[0]

    predictions_per_grid = detection_layer_config['predictions_per_grid']
    detection_layer_config['anchors'] = []
    for i in range(int(predictions_per_grid*2)):
        detection_layer_config['anchors'].append(
            layer_table['_DLNumVal_'][layer_table['_DLKey1_'] ==
                                          'detectionopts.anchors.{}'.format(i)].tolist()[0])

    detection_layer_config['name'] = layer_table['_DLKey0_'].unique()[0]

    layer = Detection(**detection_layer_config)
    return layer


def extract_fc_layer(layer_table):
    '''
    Extract layer configuration from a fully connected layer table

    Parameters
    ----------
    layer_table : table
        Specifies the selection of table containing the information
        for the layer.

    Returns
    -------
    dict
        Options that can be passed to layer definition

    '''
    num_keys = ['n', 'width', 'height', 'stride', 'std', 'mean',
                'init_bias', 'dropout', 'truncation_factor', 'init_b', 'trunc_fact']
    str_keys = ['act', 'init']

    fc_layer_config = dict()
    fc_layer_config.update(get_num_configs(num_keys, 'fcopts', layer_table))
    fc_layer_config.update(get_str_configs(str_keys, 'fcopts', layer_table))
    fc_layer_config['name'] = layer_table['_DLKey0_'].unique()[0]

    if layer_table['_DLNumVal_'][layer_table['_DLKey1_'] == 'fcopts.no_bias'].any():
        fc_layer_config['include_bias'] = False
    else:
        fc_layer_config['include_bias'] = True

    if 'trunc_fact' in fc_layer_config.keys():
        fc_layer_config['truncation_factor'] = fc_layer_config['trunc_fact']
        del fc_layer_config['trunc_fact']
    if fc_layer_config.get('act') == 'Leaky Activation function':
        fc_layer_config['act'] = 'Leaky'

    layer = Dense(**fc_layer_config)
    return layer


def extract_output_layer(layer_table):
    '''
    Extract layer configuration from an output layer table

    Parameters
    ----------
    layer_table : table
        Specifies the selection of table containing the information
        for the layer.

    Returns
    -------
    dict
        Options that can be passed to layer definition

    '''
    num_keys = ['n', 'width', 'height', 'stride', 'std', 'mean',
                'init_bias', 'dropout', 'truncation_factor', 'init_b', 'trunc_fact']
    str_keys = ['act', 'init']

    output_layer_config = dict()
    output_layer_config.update(get_num_configs(num_keys, 'outputopts', layer_table))
    output_layer_config.update(get_str_configs(str_keys, 'outputopts', layer_table))
    output_layer_config['name'] = layer_table['_DLKey0_'].unique()[0]

    if layer_table['_DLNumVal_'][layer_table['_DLKey1_'] == 'outputopts.no_bias'].any():
        output_layer_config['include_bias'] = False
    else:
        output_layer_config['include_bias'] = True

    if 'trunc_fact' in output_layer_config.keys():
        output_layer_config['truncation_factor'] = output_layer_config['trunc_fact']
        del output_layer_config['trunc_fact']

    layer = OutputLayer(**output_layer_config)
    return layer


def extract_scale_layer(layer_table):
    '''
    Extract layer configuration from a scale layer table

    Parameters
    ----------
    layer_table : table
        Specifies the selection of table containing the information
        for the layer.

    Returns
    -------
    dict
        Options that can be passed to layer definition

    '''

    num_keys = ['scale']
    str_keys = ['act']
    scale_layer_config = dict()
    scale_layer_config.update(get_num_configs(num_keys, 'scaleopts', layer_table))
    scale_layer_config.update(get_str_configs(str_keys, 'scaleopts', layer_table))
    scale_layer_config['name'] = layer_table['_DLKey0_'].unique()[0]
    layer = Scale(**scale_layer_config)
    return layer


def extract_keypoints_layer(layer_table):
    '''
    Extract layer configuration from a keypoints layer table

    Parameters
    ----------
    layer_table : table
        Specifies the selection of table containing the information
        for the layer.

    Returns
    -------
    dict
        Options that can be passed to layer definition

    '''

    num_keys = ['n', 'std', 'mean', 'init_bias', 'truncation_factor', 'init_b', 'trunc_fact']
    str_keys = ['act', 'error']
    keypoints_layer_config = dict()
    keypoints_layer_config.update(get_num_configs(num_keys, 'keypointsopts', layer_table))
    keypoints_layer_config.update(get_str_configs(str_keys, 'keypointsopts', layer_table))
    keypoints_layer_config['name'] = layer_table['_DLKey0_'].unique()[0]
    layer = Keypoints(**keypoints_layer_config)

    if layer_table['_DLNumVal_'][layer_table['_DLKey1_'] == 'keypointsopts.no_bias'].any():
        keypoints_layer_config['include_bias'] = False
    else:
        keypoints_layer_config['include_bias'] = True

    if 'trunc_fact' in keypoints_layer_config.keys():
        keypoints_layer_config['truncation_factor'] = keypoints_layer_config['trunc_fact']
        del keypoints_layer_config['trunc_fact']
    return layer


def extract_reshape_layer(layer_table):
    '''
    Extract layer configuration from a reshape layer table

    Parameters
    ----------
    layer_table : table
        Specifies the selection of table containing the information
        for the layer.

    Returns
    -------
    dict
        Options that can be passed to layer definition

    '''

    num_keys = ['n', 'width', 'height', 'depth']
    str_keys = ['act']
    reshape_layer_config = dict()
    reshape_layer_config.update(get_num_configs(num_keys, 'reshapeopts', layer_table))
    reshape_layer_config.update(get_str_configs(str_keys, 'reshapeopts', layer_table))
    reshape_layer_config['name'] = layer_table['_DLKey0_'].unique()[0]
    layer = Reshape(**reshape_layer_config)
    return layer<|MERGE_RESOLUTION|>--- conflicted
+++ resolved
@@ -115,7 +115,7 @@
             if start in self.layers:
                 return
             # if the node is an input layer, add it and return
-            if start in inputs:
+            if start in inputs and start.type != 'model':
                 self.layers.append(start)
                 return
             for layer in start.src_layers:
@@ -128,10 +128,24 @@
                     temp_model = deepcopy(layer)
                     for model_layer in temp_model.layers:
                         model_layer.depth += layer.depth
-                    start.src_layers = temp_model.outputs
-                    for i in temp_model.inputs:
-                        i.src_layers = temp_model.src_layers
-                    self.layers += temp_model.layers
+                    # start.src_layers = temp_model.outputs
+
+                    start.src_layers[start.src_layers.index(layer)] = temp_model.outputs[temp_model.hook]
+                    temp_model.hook += 1
+                    # if the model is end
+                    if not temp_model.src_layers:
+                        self.layers += temp_model.layers
+                    else:
+                        self.layers += [layer for layer in temp_model.layers if layer not in temp_model.inputs]
+                        for temp_model_input, src in zip(temp_model.inputs, temp_model.src_layers):
+                            layers_after_input = []
+                            for temp_layer in temp_model.layers:
+                                if temp_layer.type != 'input':
+                                    if temp_model_input in temp_layer.src_layers:
+                                        layers_after_input.append(temp_layer)
+                            for layer_after_input in layers_after_input:
+                                layer_after_input.src_layers[layer_after_input.src_layers.index(temp_model_input)] = src
+
                 if start.type != 'model' and all(i in self.layers for i in start.src_layers):
                     self.layers.append(start)
                 # set the layer's depth
@@ -141,17 +155,19 @@
 
         if not isinstance(inputs, collections.Iterable):
             inputs = [inputs]
-        # if any(x.__class__.__name__ != 'InputLayer' for x in inputs):
-        #     raise DLPyError('Input layers should be input layer type.')
+        if any(x.__class__.__name__ not in  ['InputLayer', 'Model'] for x in inputs):
+            raise DLPyError('Input layers should be input layer type.')
         if not isinstance(outputs, collections.Iterable):
             outputs = [outputs]
 
         self.inputs = inputs
         self.outputs = outputs
+        self.hook = 0
 
         for layer in outputs:
             build_map(layer)
             layer.depth = max([i.depth for i in layer.src_layers]) + 1
+        self.hook = 0
 
         return
 
@@ -791,49 +807,31 @@
 
             # run action with dataSpec option
             with sw.option_context(print_messages = False):
-<<<<<<< HEAD
                 rt = self._retrieve_('deeplearn.dlimportmodelweights',
-                                    message_level='NONE',
-=======
-                rt = self._retrieve_('deeplearn.dlimportmodelweights', 
->>>>>>> e92417e5
                                     model=self.model_table,
                                     modelWeights=dict(replace=True, name=self.model_name + '_weights'),
                                     dataSpecs=data_spec,
                                     formatType=format_type, weightFilePath=file_name, caslib=cas_lib_name,
                                     );
-<<<<<<< HEAD
-
-            # if error, no dataspec support
-            if rt.severity > 1:
-                rt = self._retrieve_('deeplearn.dlimportmodelweights', model=self.model_table,
-                                    modelWeights=dict(replace=True,
-                                                      name=self.model_name + '_weights'),
-                                    formatType=format_type, weightFilePath=file_name,
-                                    caslib=cas_lib_name,
-                                    )
-
-=======
-                                
+
             # if error, may not support dataspec
             if rt.severity > 1:
-            
+
                 # check for error containing "dataSpecs"
                 data_spec_missing = False
                 for msg in rt.messages:
                     if ('ERROR' in msg) and ('dataSpecs' in msg):
                         data_spec_missing = True
-            
+
                 if data_spec_missing:
-                    with sw.option_context(print_messages = False):                
+                    with sw.option_context(print_messages = False):
                         rt = self._retrieve_('deeplearn.dlimportmodelweights', model=self.model_table,
                                             modelWeights=dict(replace=True,
                                                               name=self.model_name + '_weights'),
                                             formatType=format_type, weightFilePath=file_name,
-                                            caslib=cas_lib_name, 
+                                            caslib=cas_lib_name,
                                             )
-            
->>>>>>> e92417e5
+
                 # handle error or create necessary attributes
                 if rt.severity > 1:
                     for msg in rt.messages:
@@ -888,39 +886,23 @@
 
             # run action with dataSpec option
             with sw.option_context(print_messages = False):
-<<<<<<< HEAD
                 rt = self._retrieve_('deeplearn.dlimportmodelweights',
-                                    message_level='NONE',
-=======
-                rt = self._retrieve_('deeplearn.dlimportmodelweights', 
->>>>>>> e92417e5
                                     model=self.model_table,
                                     modelWeights=dict(replace=True, name=self.model_name + '_weights'),
                                     dataSpecs=data_spec,
                                     formatType=format_type, weightFilePath=file_name, caslib=cas_lib_name,
                                     labelTable=label_table,
                                     );
-<<<<<<< HEAD
-
-            # if error, no dataspec support
-            if rt.severity > 1:
-                rt = self._retrieve_('deeplearn.dlimportmodelweights', model=self.model_table,
-                                    modelWeights=dict(replace=True, name=self.model_name + '_weights'),
-                                    formatType=format_type, weightFilePath=file_name, caslib=cas_lib_name,
-                                    labelTable=label_table,
-                                    );
-
-=======
-            
+
             # if error, may not support dataspec
             if rt.severity > 1:
-            
+
                 # check for error containing "dataSpecs"
                 data_spec_missing = False
                 for msg in rt.messages:
                     if ('ERROR' in msg) and ('dataSpecs' in msg):
                         data_spec_missing = True
-            
+
                 if data_spec_missing:
                     with sw.option_context(print_messages = False):
                         rt = self._retrieve_('deeplearn.dlimportmodelweights', model=self.model_table,
@@ -928,8 +910,7 @@
                                             formatType=format_type, weightFilePath=file_name, caslib=cas_lib_name,
                                             labelTable=label_table,
                                             );
-                                    
->>>>>>> e92417e5
+
                 # handle error or create necessary attributes with Python function
                 if rt.severity > 1:
                     for msg in rt.messages:
