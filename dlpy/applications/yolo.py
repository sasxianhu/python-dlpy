--- conflicted
+++ resolved
@@ -22,13 +22,8 @@
 from dlpy.utils import DLPyError
 from .application_utils import get_layer_options, input_layer_options
 
-<<<<<<< HEAD
 def YoloV2(conn, anchors, model_table='YoloV2', n_channels=3, width=416, height=416, scale=1.0 / 255,
-           random_mutation='NONE', act='leaky', act_detection='AUTO', softmax_for_class_prob=True,
-=======
-def YoloV2(conn, anchors, model_table='Tiny-Yolov2', n_channels=3, width=416, height=416, scale=1.0 / 255,
            random_mutation=None, act='leaky', act_detection='AUTO', softmax_for_class_prob=True,
->>>>>>> a7e2baf5
            coord_type='YOLO', max_label_per_image=30, max_boxes=30,
            n_classes=20, predictions_per_grid=5, do_sqrt=True, grid_number=13,
            coord_scale=None, object_scale=None, prediction_not_a_object_scale=None, class_scale=None,
@@ -231,13 +226,8 @@
     return model
 
 
-<<<<<<< HEAD
 def YoloV2_MultiSize(conn, anchors, model_table='YoloV2-MultiSize', n_channels=3, width=416, height=416, scale=1.0 / 255,
-                     random_mutation='NONE', act='leaky', act_detection='AUTO', softmax_for_class_prob=True,
-=======
-def YoloV2_MultiSize(conn, anchors, model_table='Tiny-Yolov2', n_channels=3, width=416, height=416, scale=1.0 / 255,
                      random_mutation=None, act='leaky', act_detection='AUTO', softmax_for_class_prob=True,
->>>>>>> a7e2baf5
                      coord_type='YOLO', max_label_per_image=30, max_boxes=30,
                      n_classes=20, predictions_per_grid=5, do_sqrt=True, grid_number=13,
                      coord_scale=None, object_scale=None, prediction_not_a_object_scale=None, class_scale=None,
@@ -636,13 +626,8 @@
     return model
 
 
-<<<<<<< HEAD
 def YoloV1(conn, model_table='YoloV1', n_channels=3, width=448, height=448, scale=1.0 / 255,
-           random_mutation='NONE', act='leaky', dropout=0, act_detection='AUTO', softmax_for_class_prob=True,
-=======
-def YoloV1(conn, model_table='Yolov1', n_channels=3, width=448, height=448, scale=1.0 / 255,
            random_mutation=None, act='leaky', dropout=0, act_detection='AUTO', softmax_for_class_prob=True,
->>>>>>> a7e2baf5
            coord_type='YOLO', max_label_per_image=30, max_boxes=30,
            n_classes=20, predictions_per_grid=2, do_sqrt=True, grid_number=7,
            coord_scale=None, object_scale=None, prediction_not_a_object_scale=None, class_scale=None,
@@ -828,13 +813,8 @@
     return model
 
 
-<<<<<<< HEAD
 def Tiny_YoloV1(conn, model_table='Tiny-YoloV1', n_channels=3, width=448, height=448, scale=1.0 / 255,
-                random_mutation='NONE', act='leaky', dropout=0, act_detection='AUTO', softmax_for_class_prob=True,
-=======
-def Tiny_YoloV1(conn, model_table='Tiny-Yolov1', n_channels=3, width=448, height=448, scale=1.0 / 255,
                 random_mutation=None, act='leaky', dropout=0, act_detection='AUTO', softmax_for_class_prob=True,
->>>>>>> a7e2baf5
                 coord_type='YOLO', max_label_per_image=30, max_boxes=30,
                 n_classes=20, predictions_per_grid=2, do_sqrt=True, grid_number=7,
                 coord_scale=None, object_scale=None, prediction_not_a_object_scale=None, class_scale=None,
